--- conflicted
+++ resolved
@@ -269,12 +269,8 @@
 
         self._prepended_conversation: list[PromptRequestResponse] = []
         self._last_prepended_user_message: str = ""
-<<<<<<< HEAD
-        self._last_prepended_assistant_message_scores: list[Score] = []
+        self._last_prepended_assistant_message_scores: Sequence[Score] = []
         self._evaluate_chat = evaluate_chat
-=======
-        self._last_prepended_assistant_message_scores: Sequence[Score] = []
->>>>>>> d984ed7f
 
     def _get_adversarial_chat_seed_prompt(self, seed_prompt):
         if isinstance(seed_prompt, str):
